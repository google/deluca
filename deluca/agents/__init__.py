--- conflicted
+++ resolved
@@ -14,19 +14,11 @@
 
 from deluca.agents._bang_bang import BangBang
 from deluca.agents._pid import PID
-<<<<<<< HEAD
-from deluca.agents._random import Random, SimpleRandom
-=======
 from deluca.agents._random import Random
 from deluca.agents._random import SimpleRandom
->>>>>>> 81346b96
 from deluca.agents._zero import Zero
 from deluca.agents._grc import GRC
 from deluca.agents._sfc import SFC
 from deluca.agents._lqg import LQG
 
-<<<<<<< HEAD
-__all__ = ["BangBang", "PID", "Random", "SimpleRandom", "Zero"]
-=======
-__all__ = ["BangBang", "PID", "Random", "SimpleRandom", "Zero", "GRC", "SFC", "LQG"]
->>>>>>> 81346b96
+__all__ = ["BangBang", "PID", "Random", "SimpleRandom", "Zero", "GRC", "SFC", "LQG"]