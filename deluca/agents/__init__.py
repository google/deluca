--- conflicted
+++ resolved
@@ -20,11 +20,8 @@
 from deluca.agents._drc import DRC
 from deluca.agents._adaptive import Adaptive
 from deluca.agents._deep import Deep
-<<<<<<< HEAD
 from deluca.agents.core import Agent
-=======
 from deluca.agents._ilc import ILC
 from deluca.agents._igpc import IGPC
->>>>>>> 8a9e7580
 
-__all__ = ["LQR", "PID", "GPC", "ILQR", "Hinf", "Zero", "DRC", "Adaptive", "Deep", "ILC", "IGPC"]+__all__ = ["LQR", "PID", "GPC", "ILQR", "Hinf", "Zero", "DRC", "Adaptive", "Deep", "Agent", "ILC", "IGPC"]