# Copyright 2021 The Deluca Authors.
#
# Licensed under the Apache License, Version 2.0 (the "License");
# you may not use this file except in compliance with the License.
# You may obtain a copy of the License at
#
#     http://www.apache.org/licenses/LICENSE-2.0
#
# Unless required by applicable law or agreed to in writing, software
# distributed under the License is distributed on an "AS IS" BASIS,
# WITHOUT WARRANTIES OR CONDITIONS OF ANY KIND, either express or implied.
# See the License for the specific language governing permissions and
# limitations under the License.
import functools

import numpy as np
import jax
import jax.numpy as jnp
import deluca
from deluca.lung.core import Controller
from deluca.lung.core import BreathWaveform
from deluca.lung.core import Phase
from deluca.lung.core import DEFAULT_DT
from deluca.lung.core import proper_time


class Expiratory(Controller):
  waveform: BreathWaveform = deluca.field(jaxed=False)
  # TODO: Handle dataclass initialization of jax objects
  def setup(self):
    if self.waveform is None:
      self.waveform = BreathWaveform.create()

<<<<<<< HEAD
  @functools.partial(jax.jit, static_argnums=(2,))
=======
  @jax.jit
>>>>>>> 639cc0c7
  def __call__(self, state, obs, *args, **kwargs):
    pressure, time = obs.pressure, obs.time
    phase = self.waveform.phase(time)
    u_out = jnp.zeros_like(phase)
    u_out = jax.lax.cond(
        jax.numpy.logical_or(
            jnp.equal(phase, Phase.RAMP_DOWN.value),
            jnp.equal(phase, Phase.PEEP.value)), lambda x: 1, lambda x: x,
        u_out)

    new_dt = jnp.max(jnp.array([DEFAULT_DT, time - proper_time(state.time)]))
    new_time = time
    new_steps = state.steps + 1
    state = state.replace(time=new_time, steps=new_steps, dt=new_dt)
    return state, u_out<|MERGE_RESOLUTION|>--- conflicted
+++ resolved
@@ -11,12 +11,11 @@
 # WITHOUT WARRANTIES OR CONDITIONS OF ANY KIND, either express or implied.
 # See the License for the specific language governing permissions and
 # limitations under the License.
-import functools
-
 import numpy as np
 import jax
 import jax.numpy as jnp
 import deluca
+import deluca.core
 from deluca.lung.core import Controller
 from deluca.lung.core import BreathWaveform
 from deluca.lung.core import Phase
@@ -24,21 +23,21 @@
 from deluca.lung.core import proper_time
 
 
+class ExpiratoryState(deluca.Obj):
+  waveform: BreathWaveform = deluca.field(jaxed=False)
+
 class Expiratory(Controller):
-  waveform: BreathWaveform = deluca.field(jaxed=False)
-  # TODO: Handle dataclass initialization of jax objects
-  def setup(self):
-    if self.waveform is None:
-      self.waveform = BreathWaveform.create()
 
-<<<<<<< HEAD
-  @functools.partial(jax.jit, static_argnums=(2,))
-=======
+  def init(self, waveform=None):
+    if waveform is None:
+      waveform = BreathWaveform.create()
+    state = ExpiratoryState(waveform=waveform)
+    return state
+
   @jax.jit
->>>>>>> 639cc0c7
   def __call__(self, state, obs, *args, **kwargs):
     pressure, time = obs.pressure, obs.time
-    phase = self.waveform.phase(time)
+    phase = state.waveform.phase(time)
     u_out = jnp.zeros_like(phase)
     u_out = jax.lax.cond(
         jax.numpy.logical_or(
@@ -46,8 +45,4 @@
             jnp.equal(phase, Phase.PEEP.value)), lambda x: 1, lambda x: x,
         u_out)
 
-    new_dt = jnp.max(jnp.array([DEFAULT_DT, time - proper_time(state.time)]))
-    new_time = time
-    new_steps = state.steps + 1
-    state = state.replace(time=new_time, steps=new_steps, dt=new_dt)
     return state, u_out